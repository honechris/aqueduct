--- conflicted
+++ resolved
@@ -5,8 +5,6 @@
     <content url="file://$MODULE_DIR$">
       <excludeFolder url="file://$MODULE_DIR$/.idea" />
       <excludeFolder url="file://$MODULE_DIR$/.pub" />
-<<<<<<< HEAD
-=======
       <excludeFolder url="file://$MODULE_DIR$/bin/packages" />
       <excludeFolder url="file://$MODULE_DIR$/example/packages" />
       <excludeFolder url="file://$MODULE_DIR$/example/templates/default/.pub" />
@@ -20,7 +18,6 @@
       <excludeFolder url="file://$MODULE_DIR$/example/templates/default/test/mock/packages" />
       <excludeFolder url="file://$MODULE_DIR$/example/templates/default/test/packages" />
       <excludeFolder url="file://$MODULE_DIR$/example/templates/packages" />
->>>>>>> 82bd0f55
       <excludeFolder url="file://$MODULE_DIR$/packages" />
       <excludeFolder url="file://$MODULE_DIR$/templates/default/bin/packages" />
       <excludeFolder url="file://$MODULE_DIR$/templates/default/packages" />
