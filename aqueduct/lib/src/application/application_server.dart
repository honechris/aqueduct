--- conflicted
+++ resolved
@@ -18,11 +18,7 @@
   /// Creates a new server that sending requests to [channelType].
   ///
   /// You should not need to invoke this method directly.
-<<<<<<< HEAD
-  ApplicationServer(ClassMirror channelType, this.options, this.identifier, {this.captureStack: false}) {
-=======
   ApplicationServer(ClassMirror channelType, this.options, this.identifier) {
->>>>>>> d9ab8069
     channel = channelType.newInstance(new Symbol(""), []).reflectee as ApplicationChannel;
     channel.server = this;
     channel.options = options;
